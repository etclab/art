package main

import (
	"crypto/ecdh"
	"encoding/json"
	"flag"
	"fmt"
	"os"
	"strconv"

	"art/internal/cryptutl"
	"art/internal/keyutl"
	"art/internal/mu"
	"art/internal/proto"
	"art/internal/tree"
)

const shortUsage = `Usage: process_setup_message [options] INDEX PRIV_EK_FILE \ 
	INITIATOR_PUB_IK_FILE SETUP_MSG_FILE`
const usage = `Usage: process_setup_message [options] INDEX PRIV_EK_FILE \
	INITIATOR_PUB_IK_FILE SETUP_MSG_FILE

Process a group setup message as a group member at position INDEX

positional arguments:
  INDEX
	The index position of the 'current' group member that is processing the setup
	message, this index is based off the member's position in the group config
	file, where the first entry is at index 1.

  PRIV_EK_FILE
	The 'current' group member's private ephemeral key file (also called a prekey).  
	This is a PEM-encoded X25519 private key.

  INITIATOR_PUB_IK_FILE
    The initiator's public identity key.  This is a PEM-encoded ED25519 key.

  SETUP_MSG_FILE
	The file containing the group setup message.

options:
  -h, -help
    Show this usage statement and exit.

  -sig-file SETUP_MSG_SIG_FILE
    The setup message's corresponding signature file (signed with the initiator's IK).
    If not provided, the tool will look for a file SETUP_MSG_FILE.sig.

  -out-state STATE_FILE
    The file to output the node's state after processing the setup message. If
    not provided, the default is state.json. 


examples:
  ./process_setup_message -out-state bob-state.json 2 bob-ek.pem \
		alice-ik-pub.pem setup.msg`

func printUsage() {
	fmt.Println(usage)
}

type options struct {
	// positional arguments
	index              int
	privEKFile         string
	initiatorPubIKFile string
	setupMessageFile   string

	// options
	sigFile       string
	treeStateFile string
}

func verifyMessage(publicKeyPath, msgFile, sigFile string) {
	valid, err := cryptutl.VerifySignature(publicKeyPath, msgFile, sigFile)
	if err != nil {
		mu.Die("error: %v", err)
	}
	if !valid {
		mu.Die("error: message signature verification failed for %v", msgFile)
	}
}

func decodeMessage(file *os.File, m *proto.Message) {
	dec := json.NewDecoder(file)
	err := dec.Decode(&m)
	if err != nil {
		mu.Die("error decoding message from file:", err)
	}
}

func readMessage(msgFilePath string, m *proto.Message) {
	msgFile, err := os.Open(msgFilePath)
	if err != nil {
		mu.Die("error opening message file:", err)
	}
	defer msgFile.Close()
	decodeMessage(msgFile, m)
}

func getSetupKey(m *proto.Message) *ecdh.PublicKey {
	suk, err := keyutl.UnmarshalPublicEKFromPEM(m.Suk)
	if err != nil {
		mu.Die("failed to unmarshal public SUK")
	}
	return suk
}

func getPublicTree(m *proto.Message) *tree.PublicNode {
	tree, err := tree.UnmarshalKeysToPublicTree(m.TreeKeys)
	if err != nil {
		mu.Die("error unmarshalling the public tree keys: %v", err)
	}
	return tree
}

// derive the member's private leaf key
func deriveLeafKey(privKeyFile string, setupKey *ecdh.PublicKey) *ecdh.PrivateKey {
	leafKey, err := tree.DeriveLeafKey(privKeyFile, setupKey)
	if err != nil {
		mu.Die("error deriving the private leaf key: %v", err)
	}
	return leafKey
}

func deriveTreeKey(state *tree.TreeState, index int) *ecdh.PrivateKey {
	// find the nodes on the copath
	copathNodes := make([]*ecdh.PublicKey, 0)
	copathNodes = tree.CoPath(state.PublicTree, index, copathNodes)

	// with the leaf key, derive the private keys on the path up to the root
	pathKeys, err := proto.PathNodeKeys(state.Lk, copathNodes)
	if err != nil {
		mu.Die("error deriving the private path keys: %v", err)
	}

	// the initial tree key is the last key in pathKeys
	return pathKeys[len(pathKeys)-1]
}

func deriveStageKey(treeKey *ecdh.PrivateKey, m *proto.Message) []byte {
	stageInfo := proto.StageKeyInfo{
		PrevStageKey:  make([]byte, proto.StageKeySize),
		TreeSecretKey: treeKey.Bytes(),
		IKeys:         m.IKeys,
		TreeKeys:      m.TreeKeys,
	}
	stageKey, err := proto.DeriveStageKey(&stageInfo)
	if err != nil {
		mu.Die("failed to derive the stage key: %v", err)
	}

	return stageKey
}

func processMessage(opts *options, state *tree.TreeState) {
	var m proto.Message

	verifyMessage(opts.initiatorPubIKFile, opts.setupMessageFile, opts.sigFile)
	readMessage(opts.setupMessageFile, &m)

	suk := getSetupKey(&m)
	state.PublicTree = getPublicTree(&m)
	state.Lk = deriveLeafKey(opts.privEKFile, suk)
	state.IKeys = m.IKeys
	tk := deriveTreeKey(state, opts.index)
	state.Sk = deriveStageKey(tk, &m)

	fmt.Printf("Stage key: %v\n", state.Sk)
}

func parseOptions() *options {
	var err error
	opts := options{}

	flag.Usage = printUsage
	flag.StringVar(&opts.sigFile, "sig-file", "", "")
	flag.StringVar(&opts.treeStateFile, "out-state", "state.json", "")
	flag.Parse()

	if flag.NArg() != 4 {
		mu.Die(shortUsage)
	}

	opts.index, err = strconv.Atoi(flag.Arg(0))
	if err != nil {
		mu.Die("error converting positional argument INDEX to int: %v", err)
	}
	opts.privEKFile = flag.Arg(1)
	opts.initiatorPubIKFile = flag.Arg(2)
	opts.setupMessageFile = flag.Arg(3)

	if opts.sigFile == "" {
		opts.sigFile = opts.setupMessageFile + ".sig"
	}

	return &opts
}

func main() {
	opts := parseOptions()
<<<<<<< HEAD
	var state treeState
	var sk ed25519.PrivateKey

	// validate the message
	valid, err := cryptutl.VerifySignature(opts.initiatorPubIKFile, opts.setupMessageFile, opts.sigFile)
	if err != nil {
		mu.Die("error: %v", err)
	}
	if !valid {
		mu.Die("error: message signature verification failed")
	}

	sk = processMessage(opts, &state)

	/*
		// write the new tree state to the tree state file
		updateTreeState(opts, &state)
=======
	var state tree.TreeState
>>>>>>> 46a5f817

	processMessage(opts, &state)

	tree.SaveTreeState(opts.treeStateFile, &state)
}<|MERGE_RESOLUTION|>--- conflicted
+++ resolved
@@ -199,27 +199,7 @@
 
 func main() {
 	opts := parseOptions()
-<<<<<<< HEAD
-	var state treeState
-	var sk ed25519.PrivateKey
-
-	// validate the message
-	valid, err := cryptutl.VerifySignature(opts.initiatorPubIKFile, opts.setupMessageFile, opts.sigFile)
-	if err != nil {
-		mu.Die("error: %v", err)
-	}
-	if !valid {
-		mu.Die("error: message signature verification failed")
-	}
-
-	sk = processMessage(opts, &state)
-
-	/*
-		// write the new tree state to the tree state file
-		updateTreeState(opts, &state)
-=======
 	var state tree.TreeState
->>>>>>> 46a5f817
 
 	processMessage(opts, &state)
 
